// src/services/pdfReportService.js
import jsPDF from 'jspdf';
import autoTable from 'jspdf-autotable';
import assetClassGroups from '../data/assetClassGroups';
import DejaVuSans from '../assets/DejaVuSans';

/**
 * PDF Report Generation Service
 * Generates professional fund performance reports matching Excel format
 */

// Report configuration matching your Excel format
const REPORT_CONFIG = {
  orientation: 'landscape',
  unit: 'pt',
  format: 'letter',
  margins: {
    top: 40,
    right: 30,
    bottom: 40,
    left: 30
  },
  colors: {
    headerBg: [30, 58, 138], // Blue header (RGB)
    headerText: [255, 255, 255], // White text
    benchmarkBg: [255, 220, 100], // Yellow benchmark row - adjusted to match your Excel
    benchmarkText: [0, 0, 0], // Black text
    alternateRow: [249, 250, 251], // Light gray
    // Performance colors for rank cells
    rankColors: {
      // Softer palette for easier viewing
      excellent: [200, 230, 201], // Pale green - top 20%
      good: [220, 237, 193], // Light yellow-green - 20-40%
      average: [255, 243, 205], // Pale yellow - 40-60%
      belowAverage: [255, 224, 178], // Light orange - 60-80%
      poor: [255, 205, 210] // Light red - bottom 20%
    }
  },
  fontSize: {
    title: 20,
    subtitle: 16,
    heading: 10,
    body: 7.5,
    footer: 8
  }
};

// Column definitions matching your Excel format exactly
const TABLE_COLUMNS = [
  { header: 'Ticker', dataKey: 'ticker', width: 40 },
  { header: 'Fund Name', dataKey: 'name', width: 135 },
  { header: 'Rating', dataKey: 'rating', width: 40 },
  { header: 'YTD Return', dataKey: 'ytd', width: 44 },
  { header: 'YTD Rank', dataKey: 'ytdRank', width: 36 },
  { header: '1Y Return', dataKey: 'oneYear', width: 44 },
  { header: '1Y Rank', dataKey: 'oneYearRank', width: 36 },
  { header: '3Y Return', dataKey: 'threeYear', width: 44 },
  { header: '3Y Rank', dataKey: 'threeYearRank', width: 36 },
  { header: '5Y Return', dataKey: 'fiveYear', width: 44 },
  { header: '5Y Rank', dataKey: 'fiveYearRank', width: 36 },
  { header: 'Yield', dataKey: 'yield', width: 34 },
  { header: '3Y Std Dev', dataKey: 'stdDev', width: 40 },
  { header: 'Expense Ratio', dataKey: 'expense', width: 40 },
  { header: 'Manager Tenure', dataKey: 'tenure', width: 45 },
  { header: 'Score', dataKey: 'score', width: 33 }
];

// Benchmark name mappings (matching your Excel)
const BENCHMARK_NAMES = {
  'IWF': 'Russell 1000 Growth',
  'IWB': 'Russell 1000',
  'IWD': 'Russell 1000 Value',
  'IWP': 'Russell Midcap Growth Index',
  'IWR': 'Russell Midcap Index',
  'IWS': 'Russell Midcap Value Index',
  'IWO': 'Russell 2000 Growth',
  'VTWO': 'Russell 2000',
  'IWN': 'Russell 2000 Value',
  'EFA': 'MSCI EAFE Index',
  'SCZ': 'MSCI EAFE Small-Cap Index',
  'ACWX': 'MSCI All Country World ex U.S.',
  'BIL': 'Bloomberg 1-3 Month T-Bill Index',
  'SUB': 'iShares Short-Term Muni Index',
  'ITM': 'VanEck Intermediate Muni Index',
  'HYD': 'VanEck High Yield Muni Index',
  'BSV': 'Vanguard Short-Term Bond Index',
  'AGG': 'U.S. Aggregate Bond Index',
  'BNDW': 'Vanguard Total World Bond Index',
  'CWB': 'Bloomberg Convertible Index',
  'AOM': 'Morningstar Moderate Target Risk Index',
  'PGX': 'Invesco Preferred Index',
  'QAI': 'IQ Hedge Multi-Strat Index',
  'RWO': 'Dow Jones Global Real Estate Index',
  'AOR': 'iShares Core Growth Allocation ETF',
  'SPY': 'S&P 500 Index'
};

/**
 * Main export function - Generate monthly performance report PDF
 */
export function generateMonthlyReport(data) {
  const { funds, benchmarks, metadata } = data;
  
  // Create new PDF document
  const doc = new jsPDF({
    orientation: REPORT_CONFIG.orientation,
    unit: REPORT_CONFIG.unit,
    format: REPORT_CONFIG.format
  });

  // Register font that supports star characters
  doc.addFileToVFS('DejaVuSans.ttf', DejaVuSans);
  doc.addFont('DejaVuSans.ttf', 'DejaVuSans', 'normal');
  doc.setFont('DejaVuSans');

  // Add cover page
  addCoverPage(doc, metadata);

  // Start a new page for report tables
  doc.addPage();

  // Group funds by asset class and filter out benchmarks from main list
  const fundsByClass = groupAndFilterFunds(funds, benchmarks);

  // Add each asset class section
  assetClassGroups.forEach(group => {
    group.classes.forEach(assetClass => {
      const classFunds = fundsByClass[assetClass] || [];
      const benchmark = benchmarks[assetClass];

      // Skip empty asset classes
      if (classFunds.length === 0 && !benchmark) return;

      // Add asset class table
      addAssetClassTable(doc, assetClass, classFunds, benchmark);
    });
  });

  // Add page numbers
  addPageNumbers(doc, doc.getNumberOfPages());
  
  return doc;
}

/**
 * Add cover page to PDF
 */
function addCoverPage(doc, metadata) {
  const pageWidth = doc.internal.pageSize.getWidth();
  const pageHeight = doc.internal.pageSize.getHeight();
  
  // Title
  doc.setFontSize(24);
  doc.setFont(undefined, 'bold');
  doc.setTextColor(30, 58, 138); // Blue color
  doc.text('Lightship Wealth Strategies', pageWidth / 2, 120, { align: 'center' });
  
  doc.setFontSize(20);
  doc.setFont(undefined, 'normal');
  doc.text('Recommended List Performance', pageWidth / 2, 150, { align: 'center' });
  
  // Date
  doc.setFontSize(14);
  doc.setTextColor(100, 100, 100); // Gray color
  const reportDate = metadata.date || new Date().toLocaleDateString('en-US', {
    month: 'long',
    day: 'numeric', 
    year: 'numeric'
  });
  doc.text(`As of ${reportDate}`, pageWidth / 2, 180, { align: 'center' });
  
  // Summary box
  doc.setDrawColor(200);
  doc.setFillColor(250, 250, 250);
  doc.roundedRect(pageWidth / 2 - 150, 220, 300, 140, 5, 5, 'FD');
  
  // Summary content
  doc.setFontSize(12);
  doc.setTextColor(50, 50, 50);
  const summaryY = 250;
  const lineHeight = 25;
  
  doc.text(`Total Funds Analyzed: ${metadata.totalFunds || 0}`, pageWidth / 2, summaryY, { align: 'center' });
  doc.text(`Recommended Funds: ${metadata.recommendedFunds || 0}`, pageWidth / 2, summaryY + lineHeight, { align: 'center' });
  doc.text(`Asset Classes: ${metadata.assetClassCount || 0}`, pageWidth / 2, summaryY + lineHeight * 2, { align: 'center' });
  doc.text(`Average Score: ${metadata.averageScore || 'N/A'}`, pageWidth / 2, summaryY + lineHeight * 3, { align: 'center' });
  
  // Footer
  doc.setFontSize(10);
  doc.setTextColor(150, 150, 150);
  doc.text('This report is for internal use only', pageWidth / 2, pageHeight - 40, { align: 'center' });
}

/**
 * Group funds by asset class and filter out benchmarks
 */
function groupAndFilterFunds(funds, benchmarks) {
  const grouped = {};
  
  // Get all benchmark tickers for filtering
  const benchmarkTickers = new Set();
  Object.values(benchmarks).forEach(b => {
    if (b.ticker) benchmarkTickers.add(b.ticker);
  });
  
  funds.forEach(fund => {
    // Skip if this is a benchmark fund
    if (benchmarkTickers.has(fund.Symbol)) return;
    
    const assetClass = fund['Asset Class'];
    if (!assetClass) return;
    
    if (!grouped[assetClass]) {
      grouped[assetClass] = [];
    }
    grouped[assetClass].push(fund);
  });
  
  // Sort funds within each class by score (descending)
  Object.keys(grouped).forEach(assetClass => {
    grouped[assetClass].sort((a, b) => {
      const scoreA = a.scores?.final || 0;
      const scoreB = b.scores?.final || 0;
      return scoreB - scoreA;
    });
  });
  
  return grouped;
}

/**
 * Add asset class table to PDF
 */
function addAssetClassTable(doc, assetClass, funds, benchmark) {
  let startY = doc.lastAutoTable?.finalY ? doc.lastAutoTable.finalY + 20 : REPORT_CONFIG.margins.top;

  const tableData = funds.map(fund => prepareRowData(fund));

  if (benchmark && benchmark.ticker) {
    const benchmarkRow = prepareBenchmarkRow(benchmark);
    tableData.push(benchmarkRow);
  }

  // Estimate table height to keep heading with table
  const rowHeight = REPORT_CONFIG.fontSize.body + 6; // approximate
  const estimatedHeight = 15 + (tableData.length + 1) * rowHeight;
  const pageHeight = doc.internal.pageSize.getHeight();
  const available = pageHeight - REPORT_CONFIG.margins.bottom - startY;

  // If table fits on a fresh page but not here, move to new page
  const fullPageSpace = pageHeight - REPORT_CONFIG.margins.top - REPORT_CONFIG.margins.bottom;
  if (estimatedHeight <= fullPageSpace && estimatedHeight > available) {
    doc.addPage();
    startY = REPORT_CONFIG.margins.top;
  }

  // Asset class header
  doc.setFontSize(REPORT_CONFIG.fontSize.heading);
  doc.setFont(undefined, 'bold');
  doc.setTextColor(0, 0, 0);
  doc.text(assetClass, REPORT_CONFIG.margins.left, startY);
  
  // Generate table
  doc.autoTable({
    startY: startY + 15,
    head: [TABLE_COLUMNS.map(col => col.header)],
    body: tableData,
    columns: TABLE_COLUMNS,
    headStyles: {
      fillColor: REPORT_CONFIG.colors.headerBg,
      textColor: REPORT_CONFIG.colors.headerText,
      fontSize: REPORT_CONFIG.fontSize.body,
      fontStyle: 'bold',
      halign: 'center'
    },
    bodyStyles: {
      fontSize: REPORT_CONFIG.fontSize.body,
      cellPadding: 2
    },
    alternateRowStyles: {
      fillColor: REPORT_CONFIG.colors.alternateRow
    },
    columnStyles: getColumnStyles(),
    pageBreak: 'avoid',
    willDrawPage: function(data) {
      if (data.pageNumber === 1) {
        doc.setFontSize(REPORT_CONFIG.fontSize.heading);
        doc.setFont(undefined, 'bold');
        doc.setTextColor(0, 0, 0);
        doc.text(assetClass, REPORT_CONFIG.margins.left, data.cursor.y - 15);
      }
    },
    didParseCell: function(data) {
      // Highlight benchmark row
      if (benchmark && data.row.index === tableData.length - 1) {
        data.cell.styles.fillColor = REPORT_CONFIG.colors.benchmarkBg;
        data.cell.styles.textColor = REPORT_CONFIG.colors.benchmarkText;
        data.cell.styles.fontStyle = 'bold';
      }
    },
    didDrawCell: function(data) {
      // Custom rendering for rank cells with color coding
      // Apply only to body cells so header cells remain unstyled
      if (
        data.section === 'body' &&
        data.column.dataKey &&
        data.column.dataKey.includes('Rank') &&
        data.row.index < tableData.length - 1
      ) {
        const rankValue = parseInt(data.cell.text);
        if (!isNaN(rankValue)) {
          // Clear the default text
          doc.setFillColor(...getRankColor(rankValue));
          const padding = 2;
          doc.rect(
            data.cell.x + padding,
            data.cell.y + padding,
            data.cell.width - (padding * 2),
            data.cell.height - (padding * 2),
            'F'
          );
          
          // Determine appropriate text color based on background brightness
          const bgColor = getRankColor(rankValue);
          const textColor = getTextColorForBackground(bgColor);

          // Redraw the text in contrasting color
          doc.setTextColor(...textColor);
          doc.setFontSize(REPORT_CONFIG.fontSize.body);
          doc.text(
            data.cell.text,
            data.cell.x + data.cell.width / 2,
            data.cell.y + data.cell.height / 2 + 1,
            { align: 'center', baseline: 'middle' }
          );
        }
      }

      // Draw star ratings
      if (
        data.section === 'body' &&
        data.column.dataKey === 'rating' &&
        data.row.raw && data.row.raw.ratingValue
      ) {
        const rating = parseInt(data.row.raw.ratingValue);
        if (!isNaN(rating) && rating > 0) {
          drawRatingStars(doc, rating, data.cell);
        }
      }
    },
    margin: { 
      left: REPORT_CONFIG.margins.left, 
      right: REPORT_CONFIG.margins.right 
    }
  });
}

/**
 * Format rank values (removes decimals)
 */
function formatRank(value) {
  if (value == null || value === '') return '';
  
  const num = typeof value === 'string' ? parseFloat(value) : value;
  if (isNaN(num)) return '';
  
  return Math.round(num).toString();
}

/**
 * Prepare row data for a fund
 */
function prepareRowData(fund) {
  return {
    ticker: fund.Symbol || fund['Symbol/CUSIP'] || '',
    name: fund.displayName || fund['Fund Name'] || fund['Product Name'] || '',
<<<<<<< HEAD
    rating: getStarRating(
=======
    rating: '',
    ratingValue: getStarRating(
>>>>>>> 7cf33afb
      fund['Morningstar Star Rating'] || fund['Rating'] || fund['Star Rating']
    ),
    ytd: formatPercent(fund['YTD'] || fund['Total Return - YTD (%)']),
    ytdRank: formatRank(fund['YTD Rank'] || fund['Category Rank (%) Total Return – YTD'] || fund['YTD Cat Rank']),
    oneYear: formatPercent(fund['1 Year'] || fund['Total Return - 1 Year (%)']),
    oneYearRank: formatRank(fund['1Y Rank'] || fund['Category Rank (%) Total Return – 1Y'] || fund['1Y Cat Rank']),
    threeYear: formatPercent(fund['3 Year'] || fund['Annualized Total Return - 3 Year (%)']),
    threeYearRank: formatRank(fund['3Y Rank'] || fund['Category Rank (%) Ann. Total Return – 3Y'] || fund['3Y Cat Rank']),
    fiveYear: formatPercent(fund['5 Year'] || fund['Annualized Total Return - 5 Year (%)']),
    fiveYearRank: formatRank(fund['5Y Rank'] || fund['Category Rank (%) Ann. Total Return – 5Y'] || fund['5Y Cat Rank']),
    yield: formatPercent(fund['Yield'] || fund['SEC Yield'] || fund['SEC Yield (%)']),
    stdDev: formatNumber(fund['StdDev3Y'] || fund['Standard Deviation - 3 Year'] || fund['Standard Deviation'] || fund['3Y Std Dev']),
    expense: formatPercent(fund['Net Expense Ratio'] || fund['Net Exp Ratio (%)'] || fund['Expense Ratio']),
    tenure: formatNumber(fund['Manager Tenure'] || fund['Longest Manager Tenure (Years)']),
    score: formatScore(fund.scores?.final)
  };
}

/**
 * Prepare benchmark row data
 */
function prepareBenchmarkRow(benchmark) {
  return {
    ticker: '',  // Empty ticker for benchmark
    name: BENCHMARK_NAMES[benchmark.ticker] || benchmark.name || benchmark.ticker,
    rating: '',  // No rating for benchmark
    ytd: formatPercent(benchmark['YTD'] || benchmark['Total Return - YTD (%)']),
    ytdRank: '', // No rank for benchmark
    oneYear: formatPercent(benchmark['1 Year'] || benchmark['Total Return - 1 Year (%)']),
    oneYearRank: '',
    threeYear: formatPercent(benchmark['3 Year'] || benchmark['Annualized Total Return - 3 Year (%)']),
    threeYearRank: '',
    fiveYear: formatPercent(benchmark['5 Year'] || benchmark['Annualized Total Return - 5 Year (%)']),
    fiveYearRank: '',
    yield: formatPercent(benchmark['Yield'] || benchmark['SEC Yield'] || benchmark['SEC Yield (%)']),
    stdDev: formatNumber(benchmark['StdDev3Y'] || benchmark['Standard Deviation - 3 Year'] || benchmark['Standard Deviation'] || benchmark['3Y Std Dev']),
    expense: '', // No expense ratio for benchmark
    tenure: '',  // No manager tenure for benchmark
    score: ''    // No score for benchmark
  };
}

/**
 * Get column styles for table
 */
function getColumnStyles() {
  const styles = {};
  TABLE_COLUMNS.forEach((col, index) => {
    styles[index] = { 
      cellWidth: col.width,
      halign: ['name'].includes(col.dataKey) ? 'left' : 'center',
      valign: 'middle'
    };
  });
  return styles;
}

/**
 * Get star rating display
 */
function getStarRating(rating) {
<<<<<<< HEAD
  if (rating == null || rating === '') return '';

  let stars = typeof rating === 'number' ? rating : parseInt(rating, 10);
  if (isNaN(stars) || stars < 1 || stars > 5) return '';

  return '★'.repeat(stars) + '☆'.repeat(5 - stars);
=======
  if (rating == null || rating === '') return null;

  let stars = typeof rating === 'number' ? rating : parseInt(rating);
  if (isNaN(stars)) return null;

  if (stars < 1 || stars > 5) return null;

  return stars;
}

function drawRatingStars(doc, rating, cell) {
  const size = Math.min(cell.height * 0.7, cell.width / 5);
  const startX = cell.x + (cell.width - size * 5) / 2;
  const centerY = cell.y + cell.height / 2;

  for (let i = 0; i < 5; i++) {
    const filled = i < rating;
    const cx = startX + size * i + size / 2;
    drawStar(doc, cx, centerY, size / 2, filled);
  }
}

function drawStar(doc, cx, cy, r, filled) {
  const inner = r * 0.5;
  const pts = [];
  for (let i = 0; i < 10; i++) {
    const radius = i % 2 === 0 ? r : inner;
    const angle = -Math.PI / 2 + i * Math.PI / 5;
    pts.push([cx + radius * Math.cos(angle), cy + radius * Math.sin(angle)]);
  }
  const lines = pts.slice(1).map((p, idx) => [p[0] - pts[idx][0], p[1] - pts[idx][1]]);
  doc.lines(lines, pts[0][0], pts[0][1], [1, 1], filled ? 'FD' : 'S', true);
>>>>>>> 7cf33afb
}

/**
 * Format percentage values
 */
function formatPercent(value) {
  if (value == null || value === '') return '';
  
  // Handle string percentages
  if (typeof value === 'string') {
    // If already has %, just return it
    if (value.includes('%')) return value;
    // Try to parse
    const parsed = parseFloat(value);
    if (!isNaN(parsed)) {
      return `${parsed.toFixed(2)}%`;
    }
    return value;
  }
  
  // Handle numeric values
  if (typeof value === 'number') {
    return `${value.toFixed(2)}%`;
  }
  
  return '';
}

/**
 * Format numeric values
 */
function formatNumber(value, decimals = 1) {
  if (value == null || value === '') return '';
  
  const num = typeof value === 'string' ? parseFloat(value) : value;
  if (isNaN(num)) return '';
  
  return num.toFixed(decimals);
}

/**
 * Format score values
 */
function formatScore(score) {
  if (score == null) return '';
  return Math.round(score).toString();
}

/**
 * Get color for rank cell based on percentile
 */
function getRankColor(rank) {
  if (rank <= 20) return REPORT_CONFIG.colors.rankColors.excellent;
  if (rank <= 40) return REPORT_CONFIG.colors.rankColors.good;
  if (rank <= 60) return REPORT_CONFIG.colors.rankColors.average;
  if (rank <= 80) return REPORT_CONFIG.colors.rankColors.belowAverage;
  return REPORT_CONFIG.colors.rankColors.poor;
}

/**
 * Determine black vs white text color based on background brightness
 */
function getTextColorForBackground(rgb) {
  const [r, g, b] = rgb;
  const brightness = (r * 299 + g * 587 + b * 114) / 1000;
  return brightness > 150 ? [0, 0, 0] : [255, 255, 255];
}

/**
 * Add page numbers to all pages
 */
function addPageNumbers(doc, totalPages) {
  for (let i = 1; i <= totalPages; i++) {
    doc.setPage(i);
    doc.setFontSize(REPORT_CONFIG.fontSize.footer);
    doc.setTextColor(150, 150, 150);
    
    const pageWidth = doc.internal.pageSize.getWidth();
    const pageHeight = doc.internal.pageSize.getHeight();
    
    doc.text(
      `Page ${i} of ${totalPages}`, 
      pageWidth / 2, 
      pageHeight - 20, 
      { align: 'center' }
    );
  }
}

// Export the main function as default and named export
export default { generateMonthlyReport };<|MERGE_RESOLUTION|>--- conflicted
+++ resolved
@@ -374,12 +374,7 @@
   return {
     ticker: fund.Symbol || fund['Symbol/CUSIP'] || '',
     name: fund.displayName || fund['Fund Name'] || fund['Product Name'] || '',
-<<<<<<< HEAD
     rating: getStarRating(
-=======
-    rating: '',
-    ratingValue: getStarRating(
->>>>>>> 7cf33afb
       fund['Morningstar Star Rating'] || fund['Rating'] || fund['Star Rating']
     ),
     ytd: formatPercent(fund['YTD'] || fund['Total Return - YTD (%)']),
@@ -441,47 +436,12 @@
  * Get star rating display
  */
 function getStarRating(rating) {
-<<<<<<< HEAD
   if (rating == null || rating === '') return '';
 
   let stars = typeof rating === 'number' ? rating : parseInt(rating, 10);
   if (isNaN(stars) || stars < 1 || stars > 5) return '';
 
   return '★'.repeat(stars) + '☆'.repeat(5 - stars);
-=======
-  if (rating == null || rating === '') return null;
-
-  let stars = typeof rating === 'number' ? rating : parseInt(rating);
-  if (isNaN(stars)) return null;
-
-  if (stars < 1 || stars > 5) return null;
-
-  return stars;
-}
-
-function drawRatingStars(doc, rating, cell) {
-  const size = Math.min(cell.height * 0.7, cell.width / 5);
-  const startX = cell.x + (cell.width - size * 5) / 2;
-  const centerY = cell.y + cell.height / 2;
-
-  for (let i = 0; i < 5; i++) {
-    const filled = i < rating;
-    const cx = startX + size * i + size / 2;
-    drawStar(doc, cx, centerY, size / 2, filled);
-  }
-}
-
-function drawStar(doc, cx, cy, r, filled) {
-  const inner = r * 0.5;
-  const pts = [];
-  for (let i = 0; i < 10; i++) {
-    const radius = i % 2 === 0 ? r : inner;
-    const angle = -Math.PI / 2 + i * Math.PI / 5;
-    pts.push([cx + radius * Math.cos(angle), cy + radius * Math.sin(angle)]);
-  }
-  const lines = pts.slice(1).map((p, idx) => [p[0] - pts[idx][0], p[1] - pts[idx][1]]);
-  doc.lines(lines, pts[0][0], pts[0][1], [1, 1], filled ? 'FD' : 'S', true);
->>>>>>> 7cf33afb
 }
 
 /**
