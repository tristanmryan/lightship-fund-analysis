<<<<<<< HEAD
// Raymond James-inspired theme
const visualRefresh = process.env.REACT_APP_ENABLE_VISUAL_REFRESH === 'true';

const baseColors = {
  primary: '#002D72',
  primaryLight: '#005EB8',
  accent: '#F5F6FA',
  white: '#FFFFFF',
  text: '#1A1A1A',
  border: '#E5E7EB',
  gold: '#C9B037',
  error: '#DC2626',
  success: '#059669',
  info: '#3B82F6',
  tableRow: '#F5F6FA',
  tableRowAlt: '#E9EDF5',
  shadow: 'rgba(0,45,114,0.08)',
};

const refreshedColors = {
  primary: '#1F4E79',
  primaryLight: '#2E5F8A',
  accent: '#F5F6FA',
  white: '#FFFFFF',
  text: '#1A1A1A',
  border: '#D1D5DB',
  gold: '#C9B037',
  error: '#DC2626',
  success: '#059669',
  info: '#3B82F6',
  tableRow: '#F5F6FA',
  tableRowAlt: '#E9EDF5',
  shadow: 'rgba(0,45,114,0.08)',
};

const colors = visualRefresh ? refreshedColors : baseColors;

const baseFont = `'Segoe UI', 'Roboto', 'Open Sans', Arial, sans-serif`;
const refreshFont = `'Inter', 'Segoe UI', 'Roboto', 'Open Sans', Arial, sans-serif`;

export const theme = {
  colors,
  typography: {
    family: visualRefresh ? refreshFont : baseFont,
=======
// Legacy theme (stable for existing consumers/tests)
const legacyTheme = {
  colors: {
    primary: '#002D72', // Deep navy blue
    primaryLight: '#005EB8', // Lighter blue
    accent: '#F5F6FA', // Light gray background
    white: '#FFFFFF',
    text: '#1A1A1A',
    border: '#E5E7EB',
    gold: '#C9B037', // Subtle gold accent
    error: '#DC2626',
    success: '#059669',
    info: '#3B82F6',
    tableRow: '#F5F6FA',
    tableRowAlt: '#E9EDF5',
    shadow: 'rgba(0,45,114,0.08)',
  },
  font: {
    family: `'Segoe UI', 'Roboto', 'Open Sans', Arial, sans-serif`,
>>>>>>> 65170507
    size: '16px',
    weight: '400',
    headingWeight: '600',
    lineHeight: 1.5,
  },
  spacing: {
    xs: '0.25rem',
    sm: '0.5rem',
    md: '1rem',
    lg: '2rem',
    xl: '3rem',
  },
  borderRadius: '0.5rem',
  shadow: '0 2px 8px 0 rgba(0,45,114,0.08)',
};

// Phase‑1 refreshed tokens (flag-gated at the CSS layer / opted-in consumers)
export const refreshTokens = {
  colors: {
    primary: '#1F4E79',
    primaryLight: '#3B6EA6',
    primaryDark: '#163A59',
    background: '#FFFFFF',
    backgroundSecondary: '#F9FAFB',
    border: '#E5E7EB',
    borderLight: '#F3F4F6',
    text: '#111827',
    textLight: '#6B7280',
  },
  fontFamily:
    "Inter, -apple-system, BlinkMacSystemFont, 'Segoe UI', Roboto, sans-serif",
  spacing: {
    md: '0.75rem',
    lg: '1.25rem',
  },
};

export default legacyTheme;
<|MERGE_RESOLUTION|>--- conflicted
+++ resolved
@@ -1,4 +1,3 @@
-<<<<<<< HEAD
 // Raymond James-inspired theme
 const visualRefresh = process.env.REACT_APP_ENABLE_VISUAL_REFRESH === 'true';
 
@@ -43,27 +42,6 @@
   colors,
   typography: {
     family: visualRefresh ? refreshFont : baseFont,
-=======
-// Legacy theme (stable for existing consumers/tests)
-const legacyTheme = {
-  colors: {
-    primary: '#002D72', // Deep navy blue
-    primaryLight: '#005EB8', // Lighter blue
-    accent: '#F5F6FA', // Light gray background
-    white: '#FFFFFF',
-    text: '#1A1A1A',
-    border: '#E5E7EB',
-    gold: '#C9B037', // Subtle gold accent
-    error: '#DC2626',
-    success: '#059669',
-    info: '#3B82F6',
-    tableRow: '#F5F6FA',
-    tableRowAlt: '#E9EDF5',
-    shadow: 'rgba(0,45,114,0.08)',
-  },
-  font: {
-    family: `'Segoe UI', 'Roboto', 'Open Sans', Arial, sans-serif`,
->>>>>>> 65170507
     size: '16px',
     weight: '400',
     headingWeight: '600',
