import React from 'react';
import ReactDOM from 'react-dom/client';
import './index.css';
import App from './App.jsx';
import { BrowserRouter } from 'react-router-dom';

<<<<<<< HEAD
// Visual refresh feature flag
const envOn = process.env.REACT_APP_ENABLE_VISUAL_REFRESH === 'true';
const storedOn = localStorage.getItem('visualRefresh') === 'on';

const toggleVisualRefresh = (on) => {
  if (on) {
    document.documentElement.classList.add('visual-refresh');
    
    // Inject Inter font if not already present
    if (!document.querySelector('link[href*="fonts.googleapis.com/css2?family=Inter"]')) {
      const link = document.createElement('link');
      link.rel = 'stylesheet';
      link.href = 'https://fonts.googleapis.com/css2?family=Inter:wght@400;500;600&display=swap';
      document.head.appendChild(link);
    }
  } else {
    document.documentElement.classList.remove('visual-refresh');
    
    // Remove Inter font link
    const link = document.querySelector('link[href*="fonts.googleapis.com/css2?family=Inter"]');
    if (link) {
      link.remove();
    }
  }
  
  localStorage.setItem('visualRefresh', on ? 'on' : 'off');
};

// Initialize visual refresh state
toggleVisualRefresh(envOn || storedOn);

// Global keyboard shortcut for runtime toggle
window.addEventListener('keydown', (e) => {
  // Ctrl+Alt+V (or Cmd+Alt+V on macOS)
  const isMod = e.ctrlKey || e.metaKey;
  if (isMod && e.altKey && e.key.toLowerCase() === 'v') {
    e.preventDefault();
    const on = !document.documentElement.classList.contains('visual-refresh');
    toggleVisualRefresh(on);
    console.info(`Visual refresh ${on ? 'ON' : 'OFF'} (persisted)`);
  }
});
=======
const enableVisualRefresh =
  process.env.REACT_APP_ENABLE_VISUAL_REFRESH === 'true';
if (process.env.NODE_ENV !== 'test' && enableVisualRefresh) {
  document.documentElement.classList.add('visual-refresh');
  const link = document.createElement('link');
  link.rel = 'stylesheet';
  link.href =
    'https://fonts.googleapis.com/css2?family=Inter:wght@400;500;600&display=swap';
  document.head.appendChild(link);
}
>>>>>>> 65170507

const root = ReactDOM.createRoot(document.getElementById('root'));
root.render(
  <React.StrictMode>
    <BrowserRouter>
      <App />
    </BrowserRouter>
  </React.StrictMode>
);<|MERGE_RESOLUTION|>--- conflicted
+++ resolved
@@ -4,7 +4,6 @@
 import App from './App.jsx';
 import { BrowserRouter } from 'react-router-dom';
 
-<<<<<<< HEAD
 // Visual refresh feature flag
 const envOn = process.env.REACT_APP_ENABLE_VISUAL_REFRESH === 'true';
 const storedOn = localStorage.getItem('visualRefresh') === 'on';
@@ -47,18 +46,6 @@
     console.info(`Visual refresh ${on ? 'ON' : 'OFF'} (persisted)`);
   }
 });
-=======
-const enableVisualRefresh =
-  process.env.REACT_APP_ENABLE_VISUAL_REFRESH === 'true';
-if (process.env.NODE_ENV !== 'test' && enableVisualRefresh) {
-  document.documentElement.classList.add('visual-refresh');
-  const link = document.createElement('link');
-  link.rel = 'stylesheet';
-  link.href =
-    'https://fonts.googleapis.com/css2?family=Inter:wght@400;500;600&display=swap';
-  document.head.appendChild(link);
-}
->>>>>>> 65170507
 
 const root = ReactDOM.createRoot(document.getElementById('root'));
 root.render(
