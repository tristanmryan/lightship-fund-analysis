# Lightship Fund Analysis Environment Variables
# Copy this file to .env.local and fill in your actual values

# Supabase Configuration
REACT_APP_SUPABASE_URL=https://hpnqxituxtjlxzxoclmi.supabase.co
REACT_APP_SUPABASE_ANON_KEY=eyJhbGciOiJIUzI1NiIsInR5cCI6IkpXVCJ9.eyJpc3MiOiJzdXBhYmFzZSIsInJlZiI6ImhwbnF4aXR1eHRqbHh6eG9jbG1pIiwicm9sZSI6ImFub24iLCJpYXQiOjE3NTQ1MTQxNTYsImV4cCI6MjA3MDA5MDE1Nn0.m0pq6fMKrHaKkl8WPk-kxWNtLW5vM06l5D0ZJ518i84

# Ycharts API Configuration
REACT_APP_YCHARTS_API_KEY=mL0NEKgBS+Ecn7PIvEM9fA

# Application Configuration
REACT_APP_APP_PASSWORD=lightship2024
REACT_APP_ADMIN_PASSWORD=admin2024

# Optional: Development Configuration
REACT_APP_ENVIRONMENT=development
REACT_APP_DEBUG_MODE=false 

# Resolver Feature Flags
REACT_APP_RESOLVER_SUPABASE_FIRST=true
REACT_APP_ENABLE_CONFIG_BENCHMARK_FALLBACK=true
REACT_APP_ALLOW_MOCK_FALLBACK=false
REACT_APP_ENABLE_LEGACY_ASSETCLASS_SHIM=true
REACT_APP_ENABLE_ALTERNATE_BENCHMARKS=false
REACT_APP_ENABLE_ADMIN_MANUAL_ADD=true
REACT_APP_ENABLE_SAVED_VIEWS=true
REACT_APP_ENABLE_NOTES=false
REACT_APP_ENABLE_IMPORT=false
REACT_APP_ENABLE_PDF_V2=true
REACT_APP_ENABLE_RUNTIME_SCORING=true
REACT_APP_ENABLE_REFRESH=false

# Phase 1: Server-side scoring migration (default OFF for gradual rollout)
REACT_APP_DB_SCORES=false

# Phase 2 scoring flags (default OFF)
REACT_APP_ENABLE_WINSORIZATION=false
REACT_APP_ENABLE_TINY_CLASS_FALLBACK=false
# Tiny-class tuning
REACT_APP_TINY_CLASS_MIN_PEERS=5
REACT_APP_TINY_CLASS_NEUTRAL_THRESHOLD=2
REACT_APP_TINY_CLASS_SHRINK=0.25
# Missing metric policy (default reweight)
REACT_APP_MISSING_POLICY=reweight
REACT_APP_MISSING_PENALTY=0
REACT_APP_IMPORT_FAST=false
REACT_APP_SCORING_PROFILE=
## Scoring Enhancements (Sprints A–C)
# Coverage-aware weighting
REACT_APP_SCORING_COVERAGE_THRESHOLD=0.4
# Z-shrink thin-sample parameter K (counts below K shrink Z toward 0)
REACT_APP_SCORING_Z_SHRINK_K=10
# Adaptive winsorization (off by default)
REACT_APP_ENABLE_ADAPTIVE_WINSOR=false
REACT_APP_WINSOR_Q_LO=0.01
REACT_APP_WINSOR_Q_HI=0.99
# Robust scaling (off by default)
REACT_APP_ENABLE_ROBUST_SCALING=false
# Optional benchmark delta metric (off by default)
REACT_APP_ENABLE_BENCH_DELTA=false
REACT_APP_BENCH_DELTA_WEIGHT=0.025
<<<<<<< HEAD

# Phase 1: Visual Refresh (default OFF)
=======
>>>>>>> 65170507
REACT_APP_ENABLE_VISUAL_REFRESH=false<|MERGE_RESOLUTION|>--- conflicted
+++ resolved
@@ -59,9 +59,8 @@
 # Optional benchmark delta metric (off by default)
 REACT_APP_ENABLE_BENCH_DELTA=false
 REACT_APP_BENCH_DELTA_WEIGHT=0.025
-<<<<<<< HEAD
+
 
 # Phase 1: Visual Refresh (default OFF)
-=======
->>>>>>> 65170507
+
 REACT_APP_ENABLE_VISUAL_REFRESH=false